import os

import datetime
from dateutil.tz import tzlocal
import h5py as h5
import numpy as np
from warp import getselfe, getphi, getb, geta


class FieldDiagnostic(object):
    """
        Common functionality for field diagnostic classes

        Parameters:
            solver: Solver containing fields to be output
            top: Object representing Warp's top package.
            w3d: Object representing Warp's w3d package.
            comm_world: Object representing Warp's MPI communicator.
    """
    def __init__(self, solver, top, w3d, comm_world, period=None, write_dir=None):
        self.solver = solver
        self.top = top
        self.w3d = w3d
        self.comm_world = comm_world
        if self.comm_world is None:
            self.lparallel = 0
        else:
            self.lparallel = comm_world.Get_size()

        self.period = period
        if write_dir is not None:
            self.write_dir = write_dir
        else:
            write_dir = 'diags/fields/field'
        self.geometryParameters = ''

        if self.solver.solvergeom == self.w3d.XYZgeom:
            self.geometry = 'cartesian'
            self.dims = ['x', 'y', 'z']
            self.gridsize = [self.solver.nx + 1, self.solver.ny + 1, self.solver.nz + 1]
            self.gridSpacing = [self.solver.dx, self.solver.dy, self.solver.dz]
            self.gridGlobalOffset = [self.solver.xmmin, self.solver.ymmin, self.solver.zmmin]
            self.mesh = [self.solver.xmesh, self.solver.ymesh, self.solver.zmesh]
        elif self.solver.solvergeom == self.w3d.XZgeom:
            self.geometry = 'cartesian2D'
            self.dims = ['x', 'y', 'z']
            self.gridsize = [self.solver.nx + 1, self.solver.nz + 1]
            self.gridSpacing = [self.solver.dx, self.solver.dz]
            self.gridGlobalOffset = [self.solver.xmmin, self.solver.zmmin]
            self.mesh = [self.solver.xmesh, self.solver.zmesh]
        elif self.solver.solvergeom == self.w3d.RZgeom:
            self.geometry = 'thetaMode'
            self.geometryParameters = 'm=0'
            self.dims = ['r', 't', 'z']
            self.gridsize = [self.solver.nx + 1, self.solver.nz + 1]
            self.gridSpacing = [self.solver.dx, self.solver.dz]
            self.gridGlobalOffset = [self.solver.xmmin, self.solver.zmmin]
            self.mesh = [self.solver.xmesh, self.solver.zmesh]
        else:
            raise Exception("No handler for geometry type %i" % self.solver.solvergeom)

    def write(self, write_dir=None):
        if self.period and self.top.it % self.period != 0:
            return False
        if write_dir is None:
            write_dir = self.write_dir

        if not os.path.lexists(write_dir):
            if self.comm_world.rank == 0:
                os.makedirs(write_dir)

        step = str(self.top.it)
        filename = '%s/data%s.h5' % (write_dir, step.zfill(5))

<<<<<<< HEAD
        if self.comm_world.rank == 0:
            f = h5.File(filename, 'w')

            # for i, v in enumerate(self.mesh):
            #     f['/data/meshes/mesh/%s' % self.dims[i]] = v
            # f['/data/meshes/mesh'].attrs['geometry'] = self.geometry
            # f['/data/meshes/mesh'].attrs['geometryParameters'] = self.geometryParameters

            # from warp.data_dumping.openpmd_diag.generic_diag
            # This header information is from https://github.com/openPMD/openPMD-standard/blob/latest/STANDARD.md#hierarchy-of-the-data-file
            f.attrs["openPMD"] = np.string_("1.0.0")
            f.attrs["openPMDextension"] = np.uint32(1)
            f.attrs["software"] = np.string_("warp")
            f.attrs["softwareVersion"] = np.string_("4")
            f.attrs["date"] = np.string_(
                datetime.datetime.now(tzlocal()).strftime('%Y-%m-%d %H:%M:%S %z'))
            f.attrs["meshesPath"] = np.string_("meshes/")
            f.attrs["particlesPath"] = np.string_("particles/")
            # Setup the basePath
            f.attrs["basePath"] = np.string_("/data/%T/")
            base_path = "/data/%d/" % self.top.it
            bp = f.require_group(base_path)

            # https://github.com/openPMD/openPMD-standard/blob/latest/STANDARD.md#required-attributes-for-the-basepath
            bp.attrs["time"] = self.top.time
            bp.attrs["dt"] = self.top.dt
            bp.attrs["timeUnitSI"] = 1.

            # https://github.com/openPMD/openPMD-standard/blob/latest/STANDARD.md#iterations-and-time-series
            f.attrs["iterationEncoding"] = np.string_("fileBased")
            f.attrs["iterationFormat"] =  np.string_("%s%%T.h5" % prefix)

            self.basePath = base_path
            self.meshPath = f.attrs["meshesPath"]
            self.particlesPath = f.attrs["particlesPath"]
            self.file = f
=======
        f = h5.File(filename, 'w')

        # for i, v in enumerate(self.mesh):
        #     f['/data/meshes/mesh/%s' % self.dims[i]] = v
        # f['/data/meshes/mesh'].attrs['geometry'] = self.geometry
        # f['/data/meshes/mesh'].attrs['geometryParameters'] = self.geometryParameters

        # from warp.data_dumping.openpmd_diag.generic_diag
        # This header information is from https://github.com/openPMD/openPMD-standard/blob/latest/STANDARD.md#hierarchy-of-the-data-file
        f.attrs["openPMD"] = np.string_("1.0.0")
        f.attrs["openPMDextension"] = np.uint32(1)
        f.attrs["software"] = np.string_("warp")
        f.attrs["softwareVersion"] = np.string_("4")
        f.attrs["date"] = np.string_(
            datetime.datetime.now(tzlocal()).strftime('%Y-%m-%d %H:%M:%S %z'))
        f.attrs["meshesPath"] = np.string_("meshes/")
        f.attrs["particlesPath"] = np.string_("particles/")
        # Setup the basePath
        f.attrs["basePath"] = np.string_("/data/%T/")
        base_path = "/data/%d/" % self.top.it
        bp = f.require_group(base_path)

        # https://github.com/openPMD/openPMD-standard/blob/latest/STANDARD.md#required-attributes-for-the-basepath
        bp.attrs["time"] = self.top.time
        bp.attrs["dt"] = self.top.dt
        bp.attrs["timeUnitSI"] = 1.

        # https://github.com/openPMD/openPMD-standard/blob/latest/STANDARD.md#iterations-and-time-series
        f.attrs["iterationEncoding"] = np.string_("fileBased")
        f.attrs["iterationFormat"] =  np.string_("%s%%T.h5" % write_dir)

        self.basePath = base_path
        self.meshPath = f.attrs["meshesPath"]
        self.particlesPath = f.attrs["particlesPath"]
        self.file = f
>>>>>>> eda26831

        return True

    def writeDataset(self, data, prefix, attrs={}):
        # print "Shape in writeDataset", self.efield.shape
        if len(data.shape) == len(self.dims) or (self.geometry == 'cartesian2D' and len(data.shape) == len(self.dims) - 1):  # Scalar data on the mesh
            self.file[prefix] = data
            field = self.file[prefix]
            field.attrs['position'] = [0.0]*len(self.dims)  # Report scalar as on the mesh elements
            field.attrs['unitSI'] = 1.0
        elif len(data.shape) == len(self.dims) + 1 or (self.geometry == 'cartesian2D' and len(data.shape) == len(self.dims)):  # Vector data on the mesh

            if self.geometry == 'thetaMode':
                data = data.swapaxes(1, 2)  # For thetaMode, components stored in order of m,r,z
            for i, v in enumerate(data):
                self.file['%s/%s' % (prefix, self.dims[i])] = v
                coord = self.file['%s/%s' % (prefix, self.dims[i])]
                coord.attrs['position'] = [0.0]*len(self.dims)  # Report field as on the mesh elements
                coord.attrs['unitSI'] = 1.0

                field = self.file[prefix]
                # field.attrs['n%s' % self.dims[i]] = self.gridsize[i]
        else:
            raise Exception("Unknown data shape: %s" % repr(data.shape))

        field.attrs['geometry'] = self.geometry
        field.attrs['geometryParameters'] = self.geometryParameters
        field.attrs['dataOrder'] = 'C'  # C-like order
        field.attrs['axisLabels'] = self.dims
        field.attrs['gridSpacing'] = self.gridSpacing
        field.attrs['gridGlobalOffset'] = self.gridGlobalOffset
        field.attrs['gridUnitSI'] = 1.0
        field.attrs['unitSI'] = 1.0

        for k, v in attrs.items():
            self.file[prefix].attrs[k] = v


class ElectrostaticFields(FieldDiagnostic):
    """
        Test
        Produce an HDF5 file with electric fields and potential .
        File tree:
        /data/meshes
            /mesh
                /x
                /y
                /z

            Note that the coordinates will be replaced as appropriate for different
            solver geometries (e.g. xyz -> rtz for RZgeom).

            /phi
            /E
                /x
                /y
                /z

    """

    def gatherfields(self):
        if self.lparallel == 1:
            self.efield = self.solver.getselfe()
        else:
            self.efield = []
            for dim in ['x', 'y', 'z']:
                self.efield.append(getselfe(comp=dim))

            self.efield = np.array(self.efield)

    def gatherpotential(self):
        if self.lparallel == 1:
            self.phi = self.solver.getphi()
        else:
            self.phi = getphi()

    def write(self, write_dir=None):
        if not super(ElectrostaticFields, self).write(write_dir):
            return False
        if write_dir is None:
            write_dir = self.write_dir
            # write_dir = 'diags/fields/electric/efield'

        self.gatherfields()
        self.gatherpotential()

        if self.solver.__class__.__name__ == 'MultiGrid2D':
            # Kludge to make 2D electrostatic solver compatible with thetaMode
            # output (which is currently the only relevant option)
            self.efield = self.efield[:, :, np.newaxis, :]

            # this is particularly awful, because there is no decomposition for
            # the potential, but it's the only way to shoehorn the data into
            # OpenPMD compliance right now.
            self.phi = self.phi[np.newaxis, :, :]
        if self.comm_world.rank == 0:
            self.writeDataset(self.efield, prefix='%s%sE' % (self.basePath, self.meshPath))
            self.writeDataset(self.phi, prefix='%s%sphi' % (self.basePath, self.meshPath))
            self.file.close()


class MagnetostaticFields(FieldDiagnostic):
    """
        Produce an HDF5 file with magnetic fields and vector potential.
        File tree:
        /data/meshes/
            /mesh
                /x
                /y
                /z

            Note that the coordinates will be replaced as appropriate for different
            solver geometries (e.g. xyz -> rtz for RZgeom).

            /vector_potential
                /x
                /y
                /z

            /B
                /x
                /y
                /z

    """

    def gatherfields(self):
        if self.lparallel == 1:
            self.bfield = self.solver.getb()
        else:
            self.bfield = []
            for dim in ['x', 'y', 'z']:
                self.bfield.append(getb(comp=dim))

            self.bfield = np.array(self.bfield)

    def gathervectorpotential(self):
        if self.lparallel == 1:
            self.a = self.solver.geta()
        else:
            self.a = []
            for dim in ['x', 'y', 'z']:
                self.a.append(geta(comp=dim))

            self.a = np.array(self.a)

    def write(self, write_dir=None):
        if not super(MagnetostaticFields, self).write(write_dir):
            return False
        if write_dir is None:
            write_dir = self.write_dir

        self.gatherfields()
        self.gathervectorpotential()
        if self.comm_world.rank == 0:
            self.writeDataset(self.bfield, prefix='%s%sB' % (self.basePath, self.meshPath))
            self.writeDataset(self.a, prefix='%s%svector_potential' % (self.basePath, self.meshPath))

        self.file.close()<|MERGE_RESOLUTION|>--- conflicted
+++ resolved
@@ -72,7 +72,6 @@
         step = str(self.top.it)
         filename = '%s/data%s.h5' % (write_dir, step.zfill(5))
 
-<<<<<<< HEAD
         if self.comm_world.rank == 0:
             f = h5.File(filename, 'w')
 
@@ -103,49 +102,12 @@
 
             # https://github.com/openPMD/openPMD-standard/blob/latest/STANDARD.md#iterations-and-time-series
             f.attrs["iterationEncoding"] = np.string_("fileBased")
-            f.attrs["iterationFormat"] =  np.string_("%s%%T.h5" % prefix)
+            f.attrs["iterationFormat"] =  np.string_("%s%%T.h5" % write_dir)
 
             self.basePath = base_path
             self.meshPath = f.attrs["meshesPath"]
             self.particlesPath = f.attrs["particlesPath"]
             self.file = f
-=======
-        f = h5.File(filename, 'w')
-
-        # for i, v in enumerate(self.mesh):
-        #     f['/data/meshes/mesh/%s' % self.dims[i]] = v
-        # f['/data/meshes/mesh'].attrs['geometry'] = self.geometry
-        # f['/data/meshes/mesh'].attrs['geometryParameters'] = self.geometryParameters
-
-        # from warp.data_dumping.openpmd_diag.generic_diag
-        # This header information is from https://github.com/openPMD/openPMD-standard/blob/latest/STANDARD.md#hierarchy-of-the-data-file
-        f.attrs["openPMD"] = np.string_("1.0.0")
-        f.attrs["openPMDextension"] = np.uint32(1)
-        f.attrs["software"] = np.string_("warp")
-        f.attrs["softwareVersion"] = np.string_("4")
-        f.attrs["date"] = np.string_(
-            datetime.datetime.now(tzlocal()).strftime('%Y-%m-%d %H:%M:%S %z'))
-        f.attrs["meshesPath"] = np.string_("meshes/")
-        f.attrs["particlesPath"] = np.string_("particles/")
-        # Setup the basePath
-        f.attrs["basePath"] = np.string_("/data/%T/")
-        base_path = "/data/%d/" % self.top.it
-        bp = f.require_group(base_path)
-
-        # https://github.com/openPMD/openPMD-standard/blob/latest/STANDARD.md#required-attributes-for-the-basepath
-        bp.attrs["time"] = self.top.time
-        bp.attrs["dt"] = self.top.dt
-        bp.attrs["timeUnitSI"] = 1.
-
-        # https://github.com/openPMD/openPMD-standard/blob/latest/STANDARD.md#iterations-and-time-series
-        f.attrs["iterationEncoding"] = np.string_("fileBased")
-        f.attrs["iterationFormat"] =  np.string_("%s%%T.h5" % write_dir)
-
-        self.basePath = base_path
-        self.meshPath = f.attrs["meshesPath"]
-        self.particlesPath = f.attrs["particlesPath"]
-        self.file = f
->>>>>>> eda26831
 
         return True
 
