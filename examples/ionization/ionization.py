--- conflicted
+++ resolved
@@ -9,11 +9,7 @@
 
 import rsoopic.h2crosssections as h2crosssections
 import rswarp.ionization.crosssections as Xsect
-<<<<<<< HEAD
-
-import shutil
-=======
->>>>>>> dcd23f48
+
 from shutil import os
 
 # prevent gist from starting upon setup
